--- conflicted
+++ resolved
@@ -1,9 +1,16 @@
 document.addEventListener('DOMContentLoaded', function() {
   // Display extension version
-  document.getElementById('version').textContent = 'v' + chrome.runtime.getManifest().version;
+  document.getElementById('version').textContent = 'v' + browser.runtime.getManifest().version;
+
+  // DOM elements
   const apiKeyInput = document.getElementById('apiKey');
   const saveApiKeyButton = document.getElementById('saveApiKey');
   const apiKeySavedMessage = document.getElementById('apiKeySaved');
+  const modelSelect = document.getElementById('modelSelect');
+  const customModelInput = document.getElementById('customModel');
+  const providerInput = document.getElementById('providerInput');
+  const testConnectionButton = document.getElementById('testConnection');
+  const connectionStatus = document.getElementById('connectionStatus');
   const targetLanguageSelect = document.getElementById('targetLanguage');
   const translatePageButton = document.getElementById('translatePage');
   const resetPageButton = document.getElementById('resetPage');
@@ -12,21 +19,54 @@
   const statusMessage = document.getElementById('status');
 
   // Load saved settings
-  browser.storage.local.get(['apiKey', 'targetLanguage', 'fontSize', 'lineHeight'], function(result) {
-    if (result.apiKey) {
-      apiKeyInput.value = result.apiKey;
-    }
-    
+  browser.storage.local.get([
+    'openRouterApiKey',
+    'openRouterModel',
+    'openRouterProvider',
+    'targetLanguage',
+    'fontSize',
+    'lineHeight',
+    'apiKey'  // 既存Gemini APIキー（移行案内用）
+  ], function(result) {
+    // OpenRouter settings
+    if (result.openRouterApiKey) {
+      apiKeyInput.value = result.openRouterApiKey;
+    }
+
+    if (result.openRouterModel) {
+      const modelExists = Array.from(modelSelect.options).some(
+        opt => opt.value === result.openRouterModel
+      );
+      if (modelExists) {
+        modelSelect.value = result.openRouterModel;
+      } else {
+        // Custom model
+        modelSelect.value = 'custom';
+        customModelInput.style.display = 'block';
+        customModelInput.value = result.openRouterModel;
+      }
+    }
+
+    if (result.openRouterProvider) {
+      providerInput.value = result.openRouterProvider;
+    }
+
+    // 既存設定
     if (result.targetLanguage) {
       targetLanguageSelect.value = result.targetLanguage;
     }
-    
+
     if (result.fontSize) {
       fontSizeInput.value = result.fontSize;
     }
-    
+
     if (result.lineHeight) {
       lineHeightInput.value = result.lineHeight;
+    }
+
+    // 移行案内: 既存のGemini APIキーが存在し、OpenRouter APIキーがない場合
+    if (result.apiKey && !result.openRouterApiKey) {
+      showStatus('⚠️ OpenRouter APIへの移行が必要です。新しいAPIキーを設定してください。', 'info', 10000);
     }
   });
 
@@ -85,16 +125,34 @@
     }
   });
 
+  // Model selection change handler
+  modelSelect.addEventListener('change', function() {
+    if (this.value === 'custom') {
+      customModelInput.style.display = 'block';
+    } else {
+      customModelInput.style.display = 'none';
+      customModelInput.value = '';
+    }
+  });
+
   // Save API key with animation
   saveApiKeyButton.addEventListener('click', function() {
     const apiKey = apiKeyInput.value.trim();
-    
-    if (apiKey) {
-      browser.storage.local.set({ apiKey: apiKey }, function() {
+    const model = modelSelect.value === 'custom'
+      ? customModelInput.value.trim()
+      : modelSelect.value;
+    const provider = providerInput.value.trim() || null;
+
+    if (apiKey && model) {
+      browser.storage.local.set({
+        openRouterApiKey: apiKey,
+        openRouterModel: model,
+        openRouterProvider: provider
+      }, function() {
         apiKeySavedMessage.classList.remove('hidden');
         apiKeySavedMessage.style.transform = 'translateY(0)';
         apiKeySavedMessage.style.opacity = '1';
-        
+
         setTimeout(() => {
           apiKeySavedMessage.style.opacity = '0';
           apiKeySavedMessage.style.transform = 'translateY(-10px)';
@@ -104,12 +162,10 @@
         }, 3000);
       });
     } else {
-      showStatus('Please enter a valid API key', 'error');
-    }
-  });
-
-<<<<<<< HEAD
-=======
+      showStatus('Please enter a valid API key and select a model', 'error');
+    }
+  });
+
   // Test connection
   testConnectionButton.addEventListener('click', async function() {
     const apiKey = apiKeyInput.value.trim();
@@ -173,7 +229,6 @@
     }, 5000);
   }
 
->>>>>>> ed0b08da
   // Save target language when changed
   targetLanguageSelect.addEventListener('change', function() {
     browser.storage.local.set({ targetLanguage: targetLanguageSelect.value });
@@ -183,10 +238,10 @@
   translatePageButton.addEventListener('click', function() {
     translatePageButton.disabled = true;
     translatePageButton.innerHTML = '<span>Translating...</span>';
-    
-    browser.storage.local.get(['apiKey', 'targetLanguage', 'fontSize', 'lineHeight'], function(result) {
-      if (!result.apiKey) {
-        showStatus('Please enter and save your API key first', 'error');
+
+    browser.storage.local.get(['openRouterApiKey', 'targetLanguage', 'fontSize', 'lineHeight'], function(result) {
+      if (!result.openRouterApiKey) {
+        showStatus('Please enter and save your OpenRouter API key first', 'error');
         translatePageButton.disabled = false;
         translatePageButton.textContent = 'Translate Page';
         return;
@@ -215,7 +270,7 @@
               translatePageButton.textContent = 'Translate Page';
             }, 3000);
           }
-        }).catch(error => {
+        }).catch(_error => {
           showStatus('Error: Could not connect to page', 'error');
           translatePageButton.disabled = false;
           translatePageButton.textContent = 'Translate Page';
@@ -243,7 +298,7 @@
           resetPageButton.disabled = false;
           resetPageButton.textContent = 'Reset to Original';
         }, 1000);
-      }).catch(error => {
+      }).catch(_error => {
         showStatus('Error: Could not connect to page', 'error');
         resetPageButton.disabled = false;
         resetPageButton.textContent = 'Reset to Original';
@@ -252,12 +307,12 @@
   });
 
   // Enhanced status message display
-  function showStatus(message, type) {
+  function showStatus(message, type, duration = 3000) {
     statusMessage.textContent = message;
     statusMessage.classList.remove('hidden');
     statusMessage.style.transform = 'translateY(0)';
     statusMessage.style.opacity = '1';
-    
+
     if (type === 'error') {
       statusMessage.style.background = 'linear-gradient(90deg, #f8d7da, #f5c6cb)';
       statusMessage.style.color = '#721c24';
@@ -267,13 +322,13 @@
       statusMessage.style.color = '#0c5460';
       statusMessage.style.boxShadow = '0 2px 5px rgba(0, 123, 255, 0.2)';
     }
-    
+
     setTimeout(() => {
       statusMessage.style.opacity = '0';
       statusMessage.style.transform = 'translateY(-10px)';
       setTimeout(() => {
         statusMessage.classList.add('hidden');
       }, 300);
-    }, 3000);
+    }, duration);
   }
 });""